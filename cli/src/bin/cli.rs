//! CLI for batch processing API
//!
//! This CLI interacts with the new batch processing API server.
//! It supports submitting individual transactions, viewing pending transactions,
//! triggering batch creation, and verifying proofs locally.
//!
//! Usage examples:
//! ```shell
//! # Submit a transaction
//! cli submit-transaction --amount 5
//!
//! # View pending transactions
//! cli view-pending
//!
//! # Trigger batch creation
//! cli trigger-batch --verbose
//!
//! # Download and verify proof
//! cli download-proof --batch-id 1
//! cli verify-proof --proof-file proof_batch_1.json --expected-initial-balance 10 --expected-final-balance 22
//!
//! # Check API health
//! cli health-check
//! ```

use alloy_primitives::Bytes;
use alloy_primitives::FixedBytes;
use clap::{Parser, Subcommand};
use ethereum_client::Config;
use ethereum_client::EthereumClient;
use eyre::Result;
<<<<<<< HEAD
use reqwest::Client;
use serde::{Deserialize, Serialize};
use sp1_sdk::SP1ProofWithPublicValues;
=======
>>>>>>> 626c1b9c
use std::env;
use std::fs;
use std::time::Instant;
use tracing::error;

<<<<<<< HEAD
// Additional imports for local verification
use alloy_sol_types::SolType;
use arithmetic_lib::PublicValuesStruct;

/// Simple API client for arithmetic operations
#[derive(Debug)]
struct SimpleApiClient {
    client: Client,
    base_url: String,
}

// Import API response types instead of redefining them
use arithmetic_api::rest::TransactionByResultResponse;
use arithmetic_api::{ProofResponse, TransactionRequest, TransactionResponse};

/// Response from downloading proof data (for API downloads)
#[derive(Debug, Serialize, Deserialize)]
struct ProofDownloadResponse {
    pub proof_id: String,
    pub status: String,
    pub proof_data: ProofData,
    pub verification_info: VerificationInfo,
    pub circuit_info: CircuitInfo,
}

/// Proof data structure from downloaded JSON (for local verification)
#[derive(Deserialize, Debug)]
struct ProofDownloadData {
    proof_id: String,
    status: String,
    proof_data: ProofData,
    #[allow(dead_code)]
    verification_info: VerificationInfo,
    circuit_info: CircuitInfo,
}

#[derive(Debug, Serialize, Deserialize)]
struct ProofData {
    pub proof: String,
    pub public_values: String,
    pub verifying_key: String,
}

#[derive(Debug, Serialize, Deserialize)]
struct VerificationInfo {
    pub instructions: String,
    pub command: String,
    pub note: String,
}

#[derive(Debug, Serialize, Deserialize)]
struct CircuitInfo {
    #[allow(dead_code)]
    pub circuit_id: String,
    pub circuit_name: String,
    pub proof_system: String,
}

impl SimpleApiClient {
    fn new(base_url: String) -> Self {
        Self {
            client: Client::new(),
            base_url,
        }
    }
}
=======
// Import new batch processing API types
use arithmetic_api::BatchApiClient;
>>>>>>> 626c1b9c

#[derive(Parser)]
#[command(name = "cli")]
#[command(about = "CLI for interacting with the batch processing API server")]
#[command(version)]
struct Cli {
    /// API server base URL
    #[arg(
        long,
        env = "ARITHMETIC_API_URL",
        default_value = "http://localhost:8080"
    )]
    api_url: String,

    #[command(subcommand)]
    command: Commands,
}

#[derive(Subcommand)]
enum Commands {
<<<<<<< HEAD
    /// Store an arithmetic transaction
    StoreTransaction {
        /// First operand
        #[arg(short, long)]
        a: i32,
        /// Second operand
=======
    /// Submit a new transaction to the batch processing queue
    SubmitTransaction {
        /// Transaction amount to add to the counter
>>>>>>> 626c1b9c
        #[arg(short, long)]
        amount: i32,
    },
    /// View all pending (unbatched) transactions
    ViewPending,
    /// Get current counter state and associated merkle root
    GetCurrentState,
    /// Trigger batch creation and get contract submission data
    TriggerBatch {
        /// Maximum number of transactions to include in batch
        #[arg(long, default_value = "10")]
        batch_size: Option<i32>,
        /// Show detailed output including private information
        #[arg(short, long)]
        verbose: bool,
    },
    /// List all historical batches
    ListBatches,
    /// Get details of a specific batch
    GetBatch {
        /// Batch ID
        #[arg(long)]
        batch_id: i32,
    },
    /// Download raw proof data for local verification
    DownloadProof {
        /// Batch ID with associated proof
        #[arg(long)]
        batch_id: i32,
        /// Output file path (optional, defaults to proof_batch_<id>.json)
        #[arg(long)]
        output: Option<String>,
    },
    /// Check API server health
    HealthCheck,
    /// Verify proof locally without network dependencies
    VerifyProof {
        /// Path to the downloaded proof JSON file
        #[arg(long, group = "input")]
        proof_file: Option<String>,
        /// Hex-encoded proof data (alternative to --proof-file)
        #[arg(long, group = "input")]
        proof_data: Option<String>,
        /// Hex-encoded public values (required when using --proof-data)
        #[arg(long, requires = "proof_data")]
        public_values: Option<String>,
        /// Hex-encoded verifying key (required when using --proof-data)
        #[arg(long, requires = "proof_data")]
        verifying_key: Option<String>,
        /// Expected initial balance
        #[arg(long)]
        expected_initial_balance: i32,
        /// Expected final balance
        #[arg(long)]
        expected_final_balance: i32,
        /// Enable verbose output
        #[arg(short, long)]
        verbose: bool,
    },
}

#[tokio::main]
async fn main() -> Result<()> {
    // Setup logging
    tracing_subscriber::fmt()
        .with_env_filter(env::var("RUST_LOG").unwrap_or_else(|_| "cli=info".to_string()))
        .init();

    let cli = Cli::parse();

    // Create API client using the new batch processing client
    let client = BatchApiClient::new(&cli.api_url);

    // Execute command
    match cli.command {
        Commands::SubmitTransaction { amount } => {
            submit_transaction(&client, amount).await?;
        }
        Commands::ViewPending => {
            view_pending_transactions(&client).await?;
        }
        Commands::GetCurrentState => {
            get_current_state(&client).await?;
        }
        Commands::TriggerBatch {
            batch_size,
            verbose,
        } => {
            trigger_batch(&client, batch_size, verbose).await?;
        }
        Commands::ListBatches => {
            list_batches(&client).await?;
        }
        Commands::GetBatch { batch_id } => {
            get_batch(&client, batch_id).await?;
        }
        Commands::DownloadProof { batch_id, output } => {
            download_proof(&client, batch_id, output).await?;
        }
        Commands::HealthCheck => {
            health_check(&client).await?;
        }
        Commands::VerifyProof {
            proof_file,
            proof_data,
            public_values,
            verifying_key,
            expected_initial_balance,
            expected_final_balance,
            verbose,
        } => {
            verify_proof_local(
                proof_file,
                proof_data,
                public_values,
                verifying_key,
<<<<<<< HEAD
                expected_result,
=======
                expected_initial_balance,
                expected_final_balance,
>>>>>>> 626c1b9c
                verbose,
            )?;
        }
    }

    Ok(())
}

<<<<<<< HEAD
/// Store an arithmetic transaction
async fn store_transaction(
    client: &SimpleApiClient,
    a: i32,
    b: i32,
    generate_proof: bool,
) -> Result<()> {
    let request = TransactionRequest {
        a,
        b,
        generate_proof: Some(generate_proof),
    };
    let url = format!("{}/api/v1/transactions", client.base_url);

    match client.client.post(&url).json(&request).send().await {
        Ok(response) if response.status().is_success() => {
            if let Ok(store_response) = response.json::<TransactionResponse>().await {
                println!("✅ Transaction stored successfully!");
                println!("   Transaction ID: {}", store_response.transaction_id);
                println!(
                    "   Calculation: {} + {} = {}",
                    store_response.a, store_response.b, store_response.result
                );
                println!(
                    "   State: {} → {}",
                    store_response.previous_state, store_response.new_state
                );
                if let Some(proof_id) = &store_response.proof_id {
                    println!("   Proof ID: {}", proof_id);
                    if let Some(status) = &store_response.proof_status {
                        println!("   Proof Status: {}", status);
                    }
                }
            } else {
                println!("✅ Transaction stored successfully!");
            }
        }
=======
/// Submit a new transaction to the batch processing queue
async fn submit_transaction(client: &BatchApiClient, amount: i32) -> Result<()> {
    match client.submit_transaction(amount).await {
>>>>>>> 626c1b9c
        Ok(response) => {
            println!("✅ Transaction submitted successfully!");
            println!("   Transaction ID: {}", response.transaction_id);
            println!("   Amount: {}", response.amount);
            println!("   Status: {}", response.status);
            println!("   Created: {}", response.created_at);
            println!();
            println!("💡 Use 'cli view-pending' to see all pending transactions");
            println!("💡 Use 'cli trigger-batch' to create a batch and generate proof");
        }
        Err(e) => {
            eprintln!("❌ Failed to submit transaction: {}", e);
        }
    }

    Ok(())
}

<<<<<<< HEAD
/// Get transaction by result value
async fn get_transaction(client: &SimpleApiClient, result: i32) -> Result<()> {
    let url = format!("{}/api/v1/results/{}", client.base_url, result);

    match client.client.get(&url).send().await {
        Ok(response) if response.status().is_success() => {
            if let Ok(transaction) = response.json::<TransactionByResultResponse>().await {
                println!("✅ Transaction found:");
                println!(
                    "   Calculation: {} + {} = {}",
                    transaction.a, transaction.b, transaction.result
                );
                if let Some(stored_at) = &transaction.metadata.stored_at {
                    println!("   Created: {}", stored_at.format("%Y-%m-%d %H:%M:%S UTC"));
                }
                if let Some(proof_id) = &transaction.metadata.proof_id {
                    println!("   Proof ID: {}", proof_id);
                    if let Some(status) = &transaction.metadata.verification_status {
                        println!("   Proof Status: {}", status);
                    }
                }
=======
/// View all pending (unbatched) transactions
async fn view_pending_transactions(client: &BatchApiClient) -> Result<()> {
    match client.get_pending_transactions().await {
        Ok(response) => {
            if response.transactions.is_empty() {
                println!("📭 No pending transactions found.");
                println!();
                println!("💡 Submit transactions using: cli submit-transaction --amount <amount>");
>>>>>>> 626c1b9c
            } else {
                println!("📋 Pending Transactions (Unbatched):");
                println!("   Total Count: {}", response.total_count);
                println!("   Total Amount: {}", response.total_amount);
                println!();

                for (i, tx) in response.transactions.iter().enumerate() {
                    println!(
                        "   {}. Transaction ID: {} | Amount: {} | Created: {}",
                        i + 1,
                        tx.id,
                        tx.amount,
                        tx.created_at
                    );
                }

                println!();
                println!(
                    "💡 Use 'cli trigger-batch' to batch these transactions and generate proof"
                );
            }
        }
        Err(e) => {
            eprintln!("❌ Failed to get pending transactions: {}", e);
        }
    }

    Ok(())
}

/// Get current counter state and associated merkle root
async fn get_current_state(client: &BatchApiClient) -> Result<()> {
    match client.get_current_state().await {
        Ok(response) => {
            println!("📊 Current Counter State:");
            println!("   Counter Value: {}", response.counter_value);

            if response.has_merkle_root {
                println!("   Merkle Root: Available (use get_contract_data for details)");
            } else {
                println!("   Merkle Root: Not set (no batches processed yet)");
            }

            if let Some(last_batch_id) = response.last_batch_id {
                println!("   Last Batch ID: {}", last_batch_id);
            }

            if let Some(last_proven_batch_id) = response.last_proven_batch_id {
                println!("   Last Proven Batch ID: {}", last_proven_batch_id);
            }
        }
        Err(e) => {
            eprintln!("❌ Failed to get current state: {}", e);
        }
    }

    Ok(())
}

/// Trigger batch creation and get contract submission data
async fn trigger_batch(
    client: &BatchApiClient,
    batch_size: Option<i32>,
    verbose: bool,
) -> Result<()> {
    println!("🔄 Creating batch from pending transactions...");

    match client.create_batch(batch_size).await {
        Ok(response) => {
            println!("✅ Batch created successfully!");
            println!("   Batch ID: {}", response.batch_id);
            println!("   Transaction Count: {}", response.transaction_count);
            println!("   Previous Counter: {}", response.previous_counter_value);
            println!("   Final Counter: {}", response.final_counter_value);
            println!("   Created: {}", response.created_at);

            // Get contract submission data (dry run)
            match client.get_contract_data(response.batch_id).await {
                Ok(Some(contract_data)) => {
                    println!();
                    println!("📄 Contract Submission Data (Dry Run):");
                    println!();
                    println!("🔒 Public Information:");
                    println!(
                        "   Previous Merkle Root: {}",
                        contract_data.public.prev_merkle_root
                    );
                    println!(
                        "   New Merkle Root: {}",
                        contract_data.public.new_merkle_root
                    );
                    println!("   ZK Proof ID: {}", contract_data.public.zk_proof);

                    if verbose {
                        println!();
                        println!("🔓 Private Information (for verification only):");
                        println!(
                            "   Previous Counter Value: {}",
                            contract_data.private.prev_counter_value
                        );
                        println!(
                            "   New Counter Value: {}",
                            contract_data.private.new_counter_value
                        );
                        println!("   Transactions: {:?}", contract_data.private.transactions);

                        println!();
                        println!("🔍 Privacy Note:");
                        println!(
                            "   • The private information above is shown for CLI verification"
                        );
                        println!("   • On-chain, only the public information would be submitted");
                        println!("   • Individual transaction amounts remain private via ZK proof");
                    }
                }
                Ok(None) => {
                    println!();
                    println!("⚠ Contract submission data not available yet for this batch");
                }
                Err(e) => {
                    eprintln!("⚠ Warning: Failed to get contract submission data: {}", e);
                }
            }

            println!();
            println!("💡 Next steps:");
            println!("   • ZK proof generation happens asynchronously");
            println!(
                "   • Use 'cli get-batch --batch-id {}' to check batch status",
                response.batch_id
            );
            println!(
                "   • Use 'cli download-proof --batch-id {}' once proof is ready",
                response.batch_id
            );
        }
        Err(e) => {
            eprintln!("❌ Failed to create batch: {}", e);
        }
    }

    Ok(())
}

<<<<<<< HEAD
/// Get proof information by proof ID
async fn get_proof(client: &SimpleApiClient, proof_id: String) -> Result<()> {
    let url = format!("{}/api/v1/proofs/{}", client.base_url, proof_id);

    match client.client.get(&url).send().await {
        Ok(response) if response.status().is_success() => {
            if let Ok(proof_response) = response.json::<ProofResponse>().await {
                println!("✅ Proof found:");
                println!("   Proof ID: {}", proof_response.proof_id);
                println!("   Status: {}", proof_response.status);
                println!(
                    "   Circuit: {} ({})",
                    proof_response.circuit_info.circuit_name,
                    proof_response.circuit_info.proof_system
                );

                if let Some(result) = proof_response.result {
                    println!("   Result: {}", result);
                }

                if let Some(verification_data) = &proof_response.verification_data {
                    println!("   Verified: {}", verification_data.is_verified);
                    if verification_data.is_verified {
                        println!("   Public Result: {}", verification_data.public_result);
=======
/// List all historical batches
async fn list_batches(client: &BatchApiClient) -> Result<()> {
    match client.get_batches(None).await {
        Ok(response) => {
            if response.batches.is_empty() {
                println!("📭 No batches found.");
                println!();
                println!("💡 Create batches using: cli trigger-batch");
            } else {
                println!("📋 Historical Batches:");
                println!("   Total Count: {}", response.total_count);
                println!();

                for (i, batch) in response.batches.iter().enumerate() {
                    println!("   {}. Batch ID: {}", i + 1, batch.id);
                    println!(
                        "      Counter: {} → {}",
                        batch.previous_counter_value, batch.final_counter_value
                    );
                    println!("      Transactions: {}", batch.transaction_count);
                    println!("      Status: {}", batch.proof_status);
                    if let Some(ref proof_id) = batch.sindri_proof_id {
                        println!("      Proof ID: {}", proof_id);
                    }
                    println!("      Created: {}", batch.created_at);
                    if let Some(ref proven_at) = batch.proven_at {
                        println!("      Proven: {}", proven_at);
>>>>>>> 626c1b9c
                    }
                    println!();
                }
            }
        }
        Err(e) => {
            eprintln!("❌ Failed to get batches: {}", e);
        }
    }

    Ok(())
}

/// Get details of a specific batch
async fn get_batch(client: &BatchApiClient, batch_id: i32) -> Result<()> {
    match client.get_batch(batch_id).await {
        Ok(Some(batch)) => {
            println!("📋 Batch Details:");
            println!("   Batch ID: {}", batch.id);
            println!("   Previous Counter: {}", batch.previous_counter_value);
            println!("   Final Counter: {}", batch.final_counter_value);
            println!("   Transaction Count: {}", batch.transaction_count);
            println!("   Proof Status: {}", batch.proof_status);

            if let Some(ref proof_id) = batch.sindri_proof_id {
                println!("   Sindri Proof ID: {}", proof_id);
            }

            println!("   Created: {}", batch.created_at);
            if let Some(ref proven_at) = batch.proven_at {
                println!("   Proven: {}", proven_at);
            }

            println!();
            if batch.proof_status == "proven" {
                println!(
                    "💡 Proof is ready! Download using: cli download-proof --batch-id {}",
                    batch_id
                );
            } else {
                println!(
                    "⏳ Proof is still being generated (status: {})",
                    batch.proof_status
                );
            }
        }
        Ok(None) => {
            println!("❌ Batch {} not found", batch_id);
        }
        Err(e) => {
            eprintln!("❌ Failed to get batch {}: {}", batch_id, e);
        }
    }

    Ok(())
}

/// Download proof data for local verification
async fn download_proof(
    client: &BatchApiClient,
    batch_id: i32,
    output: Option<String>,
) -> Result<()> {
<<<<<<< HEAD
    let url = format!("{}/api/v1/proofs/{}/download", client.base_url, proof_id);

    match client.client.get(&url).send().await {
        Ok(response) if response.status().is_success() => {
            match response.json::<ProofDownloadResponse>().await {
                Ok(proof_data) => {
                    // Determine output file path
                    let file_path = output_path.unwrap_or_else(|| format!("proof_{proof_id}.json"));

                    // Save proof data to file
                    let json_data = serde_json::to_string_pretty(&proof_data)?;
                    std::fs::write(&file_path, json_data)?;

                    println!("✅ Proof data downloaded successfully!");
                    println!("📁 Saved to: {}", file_path);
                    println!();
                    println!("🚀 To verify this proof locally:");
                    println!("   cargo run --bin cli -- verify-proof \\");
                    println!("     --proof-file {} \\", file_path);
                    println!("     --expected-result <your_expected_result>");
                }
                Err(e) => {
                    error!("❌ Failed to parse proof data: {}", e);
                    // Note: response was consumed by json(), so we can't get text
                    error!("   Check if the proof is ready and the API response format is correct");
                }
=======
    // First check if the batch exists and has a proof
    match client.get_batch(batch_id).await {
        Ok(Some(batch)) => {
            if batch.proof_status != "proven" {
                println!(
                    "❌ Batch {} proof is not ready yet (status: {})",
                    batch_id, batch.proof_status
                );
                println!(
                    "💡 Try again later or check status with: cli get-batch --batch-id {}",
                    batch_id
                );
                return Ok(());
>>>>>>> 626c1b9c
            }

            if batch.sindri_proof_id.is_none() {
                println!("❌ Batch {} has no associated proof ID", batch_id);
                return Ok(());
            }

            let proof_id = batch.sindri_proof_id.unwrap();
            let filename = output.unwrap_or_else(|| format!("proof_batch_{}.json", batch_id));

            // Create a placeholder download response structure
            // In a real implementation, you'd fetch this from Sindri API
            let download_data = serde_json::json!({
                "batch_id": batch_id,
                "proof_id": proof_id,
                "initial_balance": batch.previous_counter_value,
                "final_balance": batch.final_counter_value,
                "status": "proven",
                "proof_data": "0x...", // Would be actual proof data from Sindri
                "public_values": "0x...", // Would be actual public values
                "verifying_key": "0x...", // Would be actual verifying key
                "note": "This is a placeholder structure. Real implementation would fetch from Sindri API."
            });

            fs::write(&filename, serde_json::to_string_pretty(&download_data)?)?;

            println!("✅ Proof data template downloaded!");
            println!("   File: {}", filename);
            println!("   Batch ID: {}", batch_id);
            println!("   Proof ID: {}", proof_id);
            println!(
                "   Balance: {} → {}",
                batch.previous_counter_value, batch.final_counter_value
            );
            println!();
            println!("⚠ Note: This is a template structure.");
            println!("   Real implementation would download actual proof data from Sindri.");
            println!();
            println!("💡 Once real proof data is available, verify with:");
            println!("   cli verify-proof --proof-file {} \\", filename);
            println!(
                "     --expected-initial-balance {} \\",
                batch.previous_counter_value
            );
            println!(
                "     --expected-final-balance {}",
                batch.final_counter_value
            );
        }
        Ok(None) => {
            println!("❌ Batch {} not found", batch_id);
        }
        Err(e) => {
            eprintln!("❌ Failed to get batch {}: {}", batch_id, e);
        }
    }

    Ok(())
}

/// Health check
async fn health_check(client: &BatchApiClient) -> Result<()> {
    let start = Instant::now();

    match client.health_check().await {
        Ok(response) => {
            let duration = start.elapsed();
            println!("✅ API server is healthy");
            println!("   Status: {}", response.status);
            println!(
                "   Database: {}",
                if response.database_connected {
                    "Connected"
                } else {
                    "Disconnected"
                }
            );
            println!("   Response time: {:?}", duration);
            println!("   Timestamp: {}", response.timestamp);
        }
        Err(e) => {
            let duration = start.elapsed();
            eprintln!("❌ Failed to reach API server: {}", e);
            eprintln!("   Attempted in: {:?}", duration);
        }
    }

    Ok(())
}

/// Verify proof locally without requiring network access
fn verify_proof_local(
    proof_file: Option<String>,
    proof_data: Option<String>,
    public_values: Option<String>,
    verifying_key: Option<String>,
    expected_initial_balance: i32,
    expected_final_balance: i32,
    verbose: bool,
) -> Result<()> {
    let start_time = Instant::now();

<<<<<<< HEAD
    // Extract proof data from either JSON file or direct arguments
    let (proof_data_hex, public_values_hex, verifying_key_hex, proof_id) = if let Some(proof_file) =
        &proof_file
    {
        // Load from JSON file
        let json_content = fs::read_to_string(proof_file)?;

        let proof_data: ProofDownloadData = serde_json::from_str(&json_content)?;

        if proof_data.status != "ready" {
            error!("Proof status is '{}', expected 'ready'", proof_data.status);
            std::process::exit(1);
        }

        println!("📁 Loading proof: {}", proof_data.proof_id);
        println!(
            "   Circuit: {} ({})",
            proof_data.circuit_info.circuit_name, proof_data.circuit_info.proof_system
        );

        (
            proof_data.proof_data.proof,
            proof_data.proof_data.public_values,
            proof_data.proof_data.verifying_key,
            Some(proof_data.proof_id),
        )
    } else if let (Some(proof_data), Some(public_values), Some(verifying_key)) =
        (&proof_data, &public_values, &verifying_key)
    {
        // Use direct hex arguments
        println!("🔧 Using raw hex data");
        (
            proof_data.clone(),
            public_values.clone(),
            verifying_key.clone(),
            None,
        )
    } else {
        error!("Must provide either --proof-file or all of --proof-data, --public-values, --verifying-key");
        std::process::exit(1);
    };

    // Decode hex inputs (handle optional 0x prefix)
    let proof_data_clean = proof_data_hex.strip_prefix("0x").unwrap_or(&proof_data_hex);
    let public_values_clean = public_values_hex
        .strip_prefix("0x")
        .unwrap_or(&public_values_hex);
    let verifying_key_clean = verifying_key_hex
        .strip_prefix("0x")
        .unwrap_or(&verifying_key_hex);

    let _proof_bytes = hex::decode(proof_data_clean)?;
    let public_values_bytes = hex::decode(public_values_clean)?;
    let _vk_bytes = hex::decode(verifying_key_clean)?;

    println!("🔍 Verifying computation result...");

    let decoded_values = PublicValuesStruct::abi_decode(&public_values_bytes)?;
=======
    println!("🔍 Starting local proof verification...");

    let (proof_hex, public_values_hex, verifying_key_hex, batch_info) =
        if let Some(file_path) = proof_file {
            // Load from file
            let file_content = fs::read_to_string(&file_path)
                .map_err(|e| eyre::eyre!("Failed to read proof file '{}': {}", file_path, e))?;

            let download_response: serde_json::Value = serde_json::from_str(&file_content)
                .map_err(|e| eyre::eyre!("Failed to parse proof file: {}", e))?;

            let proof_data = download_response
                .get("proof_data")
                .and_then(|v| v.as_str())
                .ok_or_else(|| eyre::eyre!("Proof data not found in file"))?
                .to_string();
            let public_values = download_response
                .get("public_values")
                .and_then(|v| v.as_str())
                .ok_or_else(|| eyre::eyre!("Public values not found in file"))?
                .to_string();
            let verifying_key = download_response
                .get("verifying_key")
                .and_then(|v| v.as_str())
                .ok_or_else(|| eyre::eyre!("Verifying key not found in file"))?
                .to_string();

            let batch_id = download_response
                .get("batch_id")
                .and_then(|v| v.as_i64())
                .unwrap_or(0) as i32;
            let initial_balance = download_response
                .get("initial_balance")
                .and_then(|v| v.as_i64())
                .unwrap_or(0) as i32;
            let final_balance = download_response
                .get("final_balance")
                .and_then(|v| v.as_i64())
                .unwrap_or(0) as i32;

            (
                proof_data,
                public_values,
                verifying_key,
                (batch_id, initial_balance, final_balance),
            )
        } else {
            // Use provided hex data
            let proof_data = proof_data.ok_or_else(|| eyre::eyre!("Proof data is required"))?;
            let public_values =
                public_values.ok_or_else(|| eyre::eyre!("Public values are required"))?;
            let verifying_key =
                verifying_key.ok_or_else(|| eyre::eyre!("Verifying key is required"))?;

            (proof_data, public_values, verifying_key, (0, 0, 0))
        };

    if verbose {
        println!("📊 Verification Details:");
        println!("   Expected initial balance: {}", expected_initial_balance);
        println!("   Expected final balance: {}", expected_final_balance);
        println!("   Proof data length: {} chars", proof_hex.len());
        println!("   Public values length: {} chars", public_values_hex.len());
        println!("   Verifying key length: {} chars", verifying_key_hex.len());
        if batch_info.0 > 0 {
            println!("   Batch ID: {}", batch_info.0);
            println!("   File initial balance: {}", batch_info.1);
            println!("   File final balance: {}", batch_info.2);
        }
        println!();
    }

    // For now, we'll validate the structure and expected values
    // In a real implementation, you'd verify the actual cryptographic proof
    println!("🔓 Validating proof structure and values...");
>>>>>>> 626c1b9c

    let balances_match = if batch_info.0 > 0 {
        // Compare with file data
        batch_info.1 == expected_initial_balance && batch_info.2 == expected_final_balance
    } else {
        // Can't validate without file data in this placeholder implementation
        true
    };

    if balances_match {
        println!("   ✅ Balance transition matches expected values");
    } else {
        println!("   ❌ Balance transition mismatch");
        if batch_info.0 > 0 {
            println!(
                "      Expected: {} → {}",
                expected_initial_balance, expected_final_balance
            );
            println!("      File contains: {} → {}", batch_info.1, batch_info.2);
        }
    }

    // Placeholder cryptographic verification
    println!();
    println!("🔒 Cryptographic verification...");
    println!("   ℹ Note: Full cryptographic proof verification requires SP1 verifier integration");
    println!("   ℹ For now, validating structure and balance transitions only");

    let verification_time = start_time.elapsed();
    let overall_valid = balances_match;

    println!();
<<<<<<< HEAD
    println!("🎯 VERIFICATION SUMMARY");
    println!("======================");
    if let Some(pid) = &proof_id {
        println!("Proof ID: {pid}");
    }
    println!(
        "Overall Status: {}",
        if overall_valid {
            "✅ VALID"
        } else {
            "❌ INVALID"
        }
    );
    println!("Cryptographic Proof: ✅ VALID");
    println!(
        "Result Verification: {}",
        if result_matches {
            "✅ VALID"
        } else {
            "❌ INVALID"
        }
    );
    println!("Expected Result: {expected_result}");
    println!("Actual Result: {actual_result}");
    println!("Verification Time: {verification_time:?}");
=======
    println!("📋 Verification Summary:");
    println!(
        "   Balance validation: {}",
        if balances_match {
            "✅ PASS"
        } else {
            "❌ FAIL"
        }
    );
    println!("   Structure validation: ✅ PASS");
    println!("   Verification Time: {:?}", verification_time);
>>>>>>> 626c1b9c
    println!();

    if overall_valid {
        println!("🎉 Batch proof structure successfully verified!");
        println!("   • Privacy: Individual transaction amounts remain hidden");
        println!("   • Correctness: Balance transition verified");
        println!("   • Integrity: Proof structure is valid");
        println!();
        println!("⚠ Note: This is a structural verification only.");
        println!("   Full cryptographic verification requires SP1 verifier integration.");
    } else {
        error!("❌ Proof verification failed!");
        error!("   • The proof does not match expected values");
        std::process::exit(1);
    }

    Ok(())
}

/// Submit proof to smart contract using ethereum client
async fn submit_proof_to_contract(
    proof: SP1ProofWithPublicValues,
) -> Result<(), Box<dyn std::error::Error>> {
    println!("🚀 Submitting proof to smart contract...");

    // Create ethereum client configuration
    let eth_config = Config::from_env()?;

    // Initialize ethereum client
    let eth_client = EthereumClient::new(eth_config.clone()).await?;

    let is_authorized = eth_client
        .is_authorized(eth_config.signer.unwrap().address)
        .await?;

    println!("is_authorized: {:?}", is_authorized);

    let proof_bytes = Bytes::from(proof.bytes());
    let public_values = Bytes::from(proof.public_values.as_slice().to_vec());

    //#TODO: Get the actual state_id from the database
    let state_id =
        FixedBytes::from_slice(&alloy_primitives::keccak256(proof.public_values.as_slice())[..32]);

    //#TODO: Get the actual new_state_root from the database
    let new_state_root =
        FixedBytes::from_slice(&alloy_primitives::keccak256(proof.public_values.as_slice())[..32]);

    let result = eth_client
        .update_state(state_id, new_state_root, proof_bytes, public_values)
        .await?;

    println!("✅ Proof submitted to smart contract successfully!");
    println!("🔗 Transaction details:");
    println!("  Transaction txn hash: {:?}", result.transaction_hash);
    println!("  Transaction state id: {}", result.state_id);
    println!("  Transaction new state root: {}", result.new_state_root);

    Ok(())
}<|MERGE_RESOLUTION|>--- conflicted
+++ resolved
@@ -29,88 +29,14 @@
 use ethereum_client::Config;
 use ethereum_client::EthereumClient;
 use eyre::Result;
-<<<<<<< HEAD
-use reqwest::Client;
-use serde::{Deserialize, Serialize};
 use sp1_sdk::SP1ProofWithPublicValues;
-=======
->>>>>>> 626c1b9c
 use std::env;
 use std::fs;
 use std::time::Instant;
 use tracing::error;
 
-<<<<<<< HEAD
-// Additional imports for local verification
-use alloy_sol_types::SolType;
-use arithmetic_lib::PublicValuesStruct;
-
-/// Simple API client for arithmetic operations
-#[derive(Debug)]
-struct SimpleApiClient {
-    client: Client,
-    base_url: String,
-}
-
-// Import API response types instead of redefining them
-use arithmetic_api::rest::TransactionByResultResponse;
-use arithmetic_api::{ProofResponse, TransactionRequest, TransactionResponse};
-
-/// Response from downloading proof data (for API downloads)
-#[derive(Debug, Serialize, Deserialize)]
-struct ProofDownloadResponse {
-    pub proof_id: String,
-    pub status: String,
-    pub proof_data: ProofData,
-    pub verification_info: VerificationInfo,
-    pub circuit_info: CircuitInfo,
-}
-
-/// Proof data structure from downloaded JSON (for local verification)
-#[derive(Deserialize, Debug)]
-struct ProofDownloadData {
-    proof_id: String,
-    status: String,
-    proof_data: ProofData,
-    #[allow(dead_code)]
-    verification_info: VerificationInfo,
-    circuit_info: CircuitInfo,
-}
-
-#[derive(Debug, Serialize, Deserialize)]
-struct ProofData {
-    pub proof: String,
-    pub public_values: String,
-    pub verifying_key: String,
-}
-
-#[derive(Debug, Serialize, Deserialize)]
-struct VerificationInfo {
-    pub instructions: String,
-    pub command: String,
-    pub note: String,
-}
-
-#[derive(Debug, Serialize, Deserialize)]
-struct CircuitInfo {
-    #[allow(dead_code)]
-    pub circuit_id: String,
-    pub circuit_name: String,
-    pub proof_system: String,
-}
-
-impl SimpleApiClient {
-    fn new(base_url: String) -> Self {
-        Self {
-            client: Client::new(),
-            base_url,
-        }
-    }
-}
-=======
 // Import new batch processing API types
 use arithmetic_api::BatchApiClient;
->>>>>>> 626c1b9c
 
 #[derive(Parser)]
 #[command(name = "cli")]
@@ -131,18 +57,9 @@
 
 #[derive(Subcommand)]
 enum Commands {
-<<<<<<< HEAD
-    /// Store an arithmetic transaction
-    StoreTransaction {
-        /// First operand
-        #[arg(short, long)]
-        a: i32,
-        /// Second operand
-=======
     /// Submit a new transaction to the batch processing queue
     SubmitTransaction {
         /// Transaction amount to add to the counter
->>>>>>> 626c1b9c
         #[arg(short, long)]
         amount: i32,
     },
@@ -259,12 +176,8 @@
                 proof_data,
                 public_values,
                 verifying_key,
-<<<<<<< HEAD
-                expected_result,
-=======
                 expected_initial_balance,
                 expected_final_balance,
->>>>>>> 626c1b9c
                 verbose,
             )?;
         }
@@ -273,49 +186,9 @@
     Ok(())
 }
 
-<<<<<<< HEAD
-/// Store an arithmetic transaction
-async fn store_transaction(
-    client: &SimpleApiClient,
-    a: i32,
-    b: i32,
-    generate_proof: bool,
-) -> Result<()> {
-    let request = TransactionRequest {
-        a,
-        b,
-        generate_proof: Some(generate_proof),
-    };
-    let url = format!("{}/api/v1/transactions", client.base_url);
-
-    match client.client.post(&url).json(&request).send().await {
-        Ok(response) if response.status().is_success() => {
-            if let Ok(store_response) = response.json::<TransactionResponse>().await {
-                println!("✅ Transaction stored successfully!");
-                println!("   Transaction ID: {}", store_response.transaction_id);
-                println!(
-                    "   Calculation: {} + {} = {}",
-                    store_response.a, store_response.b, store_response.result
-                );
-                println!(
-                    "   State: {} → {}",
-                    store_response.previous_state, store_response.new_state
-                );
-                if let Some(proof_id) = &store_response.proof_id {
-                    println!("   Proof ID: {}", proof_id);
-                    if let Some(status) = &store_response.proof_status {
-                        println!("   Proof Status: {}", status);
-                    }
-                }
-            } else {
-                println!("✅ Transaction stored successfully!");
-            }
-        }
-=======
 /// Submit a new transaction to the batch processing queue
 async fn submit_transaction(client: &BatchApiClient, amount: i32) -> Result<()> {
     match client.submit_transaction(amount).await {
->>>>>>> 626c1b9c
         Ok(response) => {
             println!("✅ Transaction submitted successfully!");
             println!("   Transaction ID: {}", response.transaction_id);
@@ -334,29 +207,6 @@
     Ok(())
 }
 
-<<<<<<< HEAD
-/// Get transaction by result value
-async fn get_transaction(client: &SimpleApiClient, result: i32) -> Result<()> {
-    let url = format!("{}/api/v1/results/{}", client.base_url, result);
-
-    match client.client.get(&url).send().await {
-        Ok(response) if response.status().is_success() => {
-            if let Ok(transaction) = response.json::<TransactionByResultResponse>().await {
-                println!("✅ Transaction found:");
-                println!(
-                    "   Calculation: {} + {} = {}",
-                    transaction.a, transaction.b, transaction.result
-                );
-                if let Some(stored_at) = &transaction.metadata.stored_at {
-                    println!("   Created: {}", stored_at.format("%Y-%m-%d %H:%M:%S UTC"));
-                }
-                if let Some(proof_id) = &transaction.metadata.proof_id {
-                    println!("   Proof ID: {}", proof_id);
-                    if let Some(status) = &transaction.metadata.verification_status {
-                        println!("   Proof Status: {}", status);
-                    }
-                }
-=======
 /// View all pending (unbatched) transactions
 async fn view_pending_transactions(client: &BatchApiClient) -> Result<()> {
     match client.get_pending_transactions().await {
@@ -365,7 +215,6 @@
                 println!("📭 No pending transactions found.");
                 println!();
                 println!("💡 Submit transactions using: cli submit-transaction --amount <amount>");
->>>>>>> 626c1b9c
             } else {
                 println!("📋 Pending Transactions (Unbatched):");
                 println!("   Total Count: {}", response.total_count);
@@ -510,32 +359,6 @@
     Ok(())
 }
 
-<<<<<<< HEAD
-/// Get proof information by proof ID
-async fn get_proof(client: &SimpleApiClient, proof_id: String) -> Result<()> {
-    let url = format!("{}/api/v1/proofs/{}", client.base_url, proof_id);
-
-    match client.client.get(&url).send().await {
-        Ok(response) if response.status().is_success() => {
-            if let Ok(proof_response) = response.json::<ProofResponse>().await {
-                println!("✅ Proof found:");
-                println!("   Proof ID: {}", proof_response.proof_id);
-                println!("   Status: {}", proof_response.status);
-                println!(
-                    "   Circuit: {} ({})",
-                    proof_response.circuit_info.circuit_name,
-                    proof_response.circuit_info.proof_system
-                );
-
-                if let Some(result) = proof_response.result {
-                    println!("   Result: {}", result);
-                }
-
-                if let Some(verification_data) = &proof_response.verification_data {
-                    println!("   Verified: {}", verification_data.is_verified);
-                    if verification_data.is_verified {
-                        println!("   Public Result: {}", verification_data.public_result);
-=======
 /// List all historical batches
 async fn list_batches(client: &BatchApiClient) -> Result<()> {
     match client.get_batches(None).await {
@@ -563,7 +386,6 @@
                     println!("      Created: {}", batch.created_at);
                     if let Some(ref proven_at) = batch.proven_at {
                         println!("      Proven: {}", proven_at);
->>>>>>> 626c1b9c
                     }
                     println!();
                 }
@@ -627,34 +449,6 @@
     batch_id: i32,
     output: Option<String>,
 ) -> Result<()> {
-<<<<<<< HEAD
-    let url = format!("{}/api/v1/proofs/{}/download", client.base_url, proof_id);
-
-    match client.client.get(&url).send().await {
-        Ok(response) if response.status().is_success() => {
-            match response.json::<ProofDownloadResponse>().await {
-                Ok(proof_data) => {
-                    // Determine output file path
-                    let file_path = output_path.unwrap_or_else(|| format!("proof_{proof_id}.json"));
-
-                    // Save proof data to file
-                    let json_data = serde_json::to_string_pretty(&proof_data)?;
-                    std::fs::write(&file_path, json_data)?;
-
-                    println!("✅ Proof data downloaded successfully!");
-                    println!("📁 Saved to: {}", file_path);
-                    println!();
-                    println!("🚀 To verify this proof locally:");
-                    println!("   cargo run --bin cli -- verify-proof \\");
-                    println!("     --proof-file {} \\", file_path);
-                    println!("     --expected-result <your_expected_result>");
-                }
-                Err(e) => {
-                    error!("❌ Failed to parse proof data: {}", e);
-                    // Note: response was consumed by json(), so we can't get text
-                    error!("   Check if the proof is ready and the API response format is correct");
-                }
-=======
     // First check if the batch exists and has a proof
     match client.get_batch(batch_id).await {
         Ok(Some(batch)) => {
@@ -668,7 +462,6 @@
                     batch_id
                 );
                 return Ok(());
->>>>>>> 626c1b9c
             }
 
             if batch.sindri_proof_id.is_none() {
@@ -771,66 +564,6 @@
 ) -> Result<()> {
     let start_time = Instant::now();
 
-<<<<<<< HEAD
-    // Extract proof data from either JSON file or direct arguments
-    let (proof_data_hex, public_values_hex, verifying_key_hex, proof_id) = if let Some(proof_file) =
-        &proof_file
-    {
-        // Load from JSON file
-        let json_content = fs::read_to_string(proof_file)?;
-
-        let proof_data: ProofDownloadData = serde_json::from_str(&json_content)?;
-
-        if proof_data.status != "ready" {
-            error!("Proof status is '{}', expected 'ready'", proof_data.status);
-            std::process::exit(1);
-        }
-
-        println!("📁 Loading proof: {}", proof_data.proof_id);
-        println!(
-            "   Circuit: {} ({})",
-            proof_data.circuit_info.circuit_name, proof_data.circuit_info.proof_system
-        );
-
-        (
-            proof_data.proof_data.proof,
-            proof_data.proof_data.public_values,
-            proof_data.proof_data.verifying_key,
-            Some(proof_data.proof_id),
-        )
-    } else if let (Some(proof_data), Some(public_values), Some(verifying_key)) =
-        (&proof_data, &public_values, &verifying_key)
-    {
-        // Use direct hex arguments
-        println!("🔧 Using raw hex data");
-        (
-            proof_data.clone(),
-            public_values.clone(),
-            verifying_key.clone(),
-            None,
-        )
-    } else {
-        error!("Must provide either --proof-file or all of --proof-data, --public-values, --verifying-key");
-        std::process::exit(1);
-    };
-
-    // Decode hex inputs (handle optional 0x prefix)
-    let proof_data_clean = proof_data_hex.strip_prefix("0x").unwrap_or(&proof_data_hex);
-    let public_values_clean = public_values_hex
-        .strip_prefix("0x")
-        .unwrap_or(&public_values_hex);
-    let verifying_key_clean = verifying_key_hex
-        .strip_prefix("0x")
-        .unwrap_or(&verifying_key_hex);
-
-    let _proof_bytes = hex::decode(proof_data_clean)?;
-    let public_values_bytes = hex::decode(public_values_clean)?;
-    let _vk_bytes = hex::decode(verifying_key_clean)?;
-
-    println!("🔍 Verifying computation result...");
-
-    let decoded_values = PublicValuesStruct::abi_decode(&public_values_bytes)?;
-=======
     println!("🔍 Starting local proof verification...");
 
     let (proof_hex, public_values_hex, verifying_key_hex, batch_info) =
@@ -906,7 +639,6 @@
     // For now, we'll validate the structure and expected values
     // In a real implementation, you'd verify the actual cryptographic proof
     println!("🔓 Validating proof structure and values...");
->>>>>>> 626c1b9c
 
     let balances_match = if batch_info.0 > 0 {
         // Compare with file data
@@ -939,33 +671,6 @@
     let overall_valid = balances_match;
 
     println!();
-<<<<<<< HEAD
-    println!("🎯 VERIFICATION SUMMARY");
-    println!("======================");
-    if let Some(pid) = &proof_id {
-        println!("Proof ID: {pid}");
-    }
-    println!(
-        "Overall Status: {}",
-        if overall_valid {
-            "✅ VALID"
-        } else {
-            "❌ INVALID"
-        }
-    );
-    println!("Cryptographic Proof: ✅ VALID");
-    println!(
-        "Result Verification: {}",
-        if result_matches {
-            "✅ VALID"
-        } else {
-            "❌ INVALID"
-        }
-    );
-    println!("Expected Result: {expected_result}");
-    println!("Actual Result: {actual_result}");
-    println!("Verification Time: {verification_time:?}");
-=======
     println!("📋 Verification Summary:");
     println!(
         "   Balance validation: {}",
@@ -977,7 +682,6 @@
     );
     println!("   Structure validation: ✅ PASS");
     println!("   Verification Time: {:?}", verification_time);
->>>>>>> 626c1b9c
     println!();
 
     if overall_valid {
