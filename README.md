--- conflicted
+++ resolved
@@ -28,7 +28,7 @@
 - **`cli/`** - Batch processing client for submitting transactions and managing batches
 - **`api/`** - Production server with batch creation and ZK proof generation via Sindri
 - **`db/`** - PostgreSQL with batch processing tables and Merkle tree state management
-- **`lib/`** - Pure computation logic for processing transaction batches (zkVM compatible)  
+- **`lib/`** - Pure computation logic for processing transaction batches (zkVM compatible)
 - **`program/`** - RISC-V program for proving batch transitions: `initial_balance + [tx1, tx2, ...] = final_balance`
 
 ## Requirements
@@ -177,7 +177,7 @@
 # cargo run --bin main --release
 ```
 
-This provides a fast feedback loop for batch processing SP1 development without database or Sindri dependencies. 
+This provides a fast feedback loop for batch processing SP1 development without database or Sindri dependencies.
 The local test proves that a batch of transactions `[5, 7]` correctly transitions the balance from `10` to `22` while keeping individual amounts private.
 
 ---
@@ -195,7 +195,6 @@
 
 **Installed Tools**: The script installs all necessary development tools including Rust toolchain, SP1, Foundry, Docker, Node.js, PostgreSQL client tools, sqlx-cli for database migrations, and other utilities.
 
-<<<<<<< HEAD
 ## Proofs
 
 To verify that results are stored in the database:
@@ -419,8 +418,7 @@
 3. Submits proof request to Sindri using the `demo-vapp` circuit
 4. Stores proof metadata in PostgreSQL
 5. Returns proof ID for external verification
-=======
-## Batch Processing Proofs 
+## Batch Processing Proofs
 
 The batch proof generation process:
 1. Collects pending transactions into a batch (FIFO order)
@@ -430,7 +428,6 @@
 5. Stores batch metadata and proof ID in PostgreSQL
 6. Associates Merkle root with the proven state transition
 7. Returns batch ID and contract submission data (public/private split)
->>>>>>> 626c1b9c
 
 3. **For Smart Contract Integration (Optional):**
    ```bash
@@ -534,7 +531,7 @@
 - `GET /api/v2/state/{batch_id}/contract` - Get contract submission data (public/private split)
 
 **System Operations:**
-- `GET /api/v2/health` - Health check and service status  
+- `GET /api/v2/health` - Health check and service status
 - `GET /api/v2/info` - API information and capabilities
 
 ### Usage Examples
@@ -605,7 +602,7 @@
 
 # Downloads proof_batch_1.json containing:
 # - proof_data: hex-encoded SP1 proof
-# - public_values: hex-encoded public values  
+# - public_values: hex-encoded public values
 # - verifying_key: hex-encoded verification key
 # - initial_balance and final_balance for verification
 ```
@@ -621,7 +618,7 @@
 
 # Output:
 # ✅ Balance validation PASSED (0 → 12)
-# ✅ Structure validation PASSED  
+# ✅ Structure validation PASSED
 # 🎉 Batch proof structure successfully verified!
 #     • Privacy: Individual transaction amounts [5, 7] remain hidden
 #     • Correctness: Balance transition verified
