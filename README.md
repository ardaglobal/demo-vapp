# Arda Demo vApp

A simple arithmetic demo demonstrating the [vApp Architecture](https://arxiv.org/pdf/2504.14809)

Based off the template for creating an end-to-end [SP1](https://github.com/succinctlabs/sp1) project
that can generate a proof of any RISC-V program.

## Architecture Overview

This project features a clean separation of concerns:

- **`script/`** - Local SP1 unit testing (`cargo run` for fast development)
- **`cli/`** - Simple HTTP client for API server interaction
- **`api/`** - Production web server with complex logic and Sindri integration
- **`db/`** - Database layer with PostgreSQL and indexed Merkle trees
- **`lib/`** - Pure computation logic (zkVM compatible)
- **`program/`** - RISC-V program source for SP1 zkVM

## Requirements

- [Rust](https://rustup.rs/)
- [SP1](https://docs.succinct.xyz/docs/sp1/getting-started/install)
- [Foundry](https://book.getfoundry.sh/getting-started/installation) (for smart contracts)
- [Docker](https://docs.docker.com/get-docker/) (for database)
- [Node.js](https://nodejs.org/) (for Sindri CLI)

## Quick Start (Zero to Running Server)

**💡 Pro Tip**: Use the included `Makefile` for even simpler commands:
```sh
make setup    # Install dependencies + copy .env
# Update .env file with needed env vars
make deploy   # Deploy circuit to Sindri  
make up       # Start services
```

### 1. Install Dependencies
```sh
./install-dependencies.sh
```

### 2. Set Environment Variables
```sh
cp .env.example .env
# Edit .env and add your Sindri API key for proof generation and circuit deployment:
# Get your API key from https://sindri.app
# SINDRI_API_KEY=your_sindri_api_key_here
```

### 3. Deploy Circuit to Sindri (Required for Proof Generation)
```sh
# Deploy the circuit (uses 'latest' tag by default)
./deploy-circuit.sh

# Or deploy with a specific tag
./deploy-circuit.sh "dev-v1.0"

# Or set SINDRI_CIRCUIT_TAG in your .env
# SINDRI_CIRCUIT_TAG=dev-v1.0

# Or deploy manually:
# sindri lint
# sindri deploy                    # Uses 'latest' tag
# sindri deploy --tag "custom-tag" # Uses specific tag
```

**Note**: This step is required for proof generation. Without deploying the circuit, you can still run the server and submit transactions, but proof generation will fail.

### 4. Start the Full Stack
```sh
# Start database + API server (uses pre-built image from GitHub Container Registry)
docker-compose up -d

# Verify services are running
docker-compose ps

# Check server health
curl http://localhost:8080/api/v1/health
```

**For Local Development**: If you're actively developing and want to build the Docker image locally for faster iteration:
```sh
# Option 1: Use the development compose file
docker-compose -f docker-compose.yml -f docker-compose.dev.yml up -d

<<<<<<< HEAD
# Generate proof with Solidity test fixtures and submit to contract
cargo run --release -- --prove --a 5 --b 10 --generate-fixture

# Generate proof only (skip smart contract submission)
cargo run --release -- --prove --a 5 --b 10 --skip-contract-submission
```

**Command Options:**
- `--system groth16|plonk`: Choose EVM-compatible proof system (default: groth16)
- `--generate-fixture`: Create Solidity test fixtures in `contracts/src/fixtures/`
- `--skip-contract-submission`: Skip automatic smart contract submission (smart contract submission is enabled by default)
- `--a` and `--b`: Direct input values for computation
- `--result`: Look up stored transaction inputs by result value

The `--prove` command will:
1. Create SP1 inputs and serialize them for Sindri
2. Generate EVM-compatible proofs (Groth16 or PLONK)
3. Submit proof request to Sindri using the `demo-vapp` circuit
4. Automatically submit proof to smart contract (unless `--skip-contract-submission` is used)
5. Store proof metadata in PostgreSQL (database mode) or run standalone
6. Display proof ID for external verification

### Verify Sindri Proofs

There are two ways to verify proofs generated via Sindri:

#### External Verification (Recommended for sharing proofs)

Use the proof ID printed during the prove flow:
=======
# Option 2: Run API server locally (requires PostgreSQL running)
docker-compose up postgres -d
cargo run --bin server --release
```

### 5. Test the API
>>>>>>> be3a4f3f

**Option A: Direct HTTP API**
```sh
# Submit a transaction
curl -X POST http://localhost:8080/api/v1/transactions \
  -H 'Content-Type: application/json' \
  -d '{"a": 7, "b": 13, "generate_proof": false}'

# Generate a proof via Sindri (requires SINDRI_API_KEY in .env)
curl -X POST http://localhost:8080/api/v1/transactions \
  -H 'Content-Type: application/json' \
  -d '{"a": 5, "b": 10, "generate_proof": true}'
```

**Option B: CLI Client (Recommended)**

> **💡 Note**: Since binary names are unique across packages, you can use `cargo run --bin <binary>` from the workspace root. Only use `-p <package>` if you encounter naming conflicts or want to be explicit.

```sh
# Check API server health
cargo run --bin cli -- health-check

# Store a transaction via CLI
cargo run --bin cli -- store-transaction --a 5 --b 10

# Query a transaction by result
cargo run --bin cli -- get-transaction --result 15

# Download proof data for local verification
cargo run --bin cli -- download-proof --proof-id <proof_id>

# Verify proof locally using the downloaded JSON file
cargo run --bin cli -- verify-proof \
  --proof-file proof_<proof_id>.json \
  --expected-result 15
```

### 6. Local SP1 Development

For fast local SP1 unit testing during development:
```sh
# Quick SP1 unit test (generates Core proof in ~3.5 seconds)
# This runs the default binary (main) from the script package
cargo run --release

# Equivalent explicit command:
# cargo run --bin main --release
```

This provides a fast feedback loop for SP1 development without database or Sindri dependencies.

---

That's it! 🎉 You now have a running zero-knowledge arithmetic server with multiple interaction methods.

---

## Detailed Setup Instructions

<<<<<<< HEAD
```sh
cargo run --release -- --vkey
```

## Smart Contract Integration

The project now includes seamless integration between Sindri proof generation and Ethereum smart contract submission. After generating a zero-knowledge proof via Sindri, the system can automatically submit the proof to the on-chain Arithmetic contract for verification and state updates.

### Features

- **Automatic Submission**: Smart contract submission is enabled by default for all `--prove` commands
- **SP1 Proof Extraction**: Automatically extracts SP1 proof data and verification keys from Sindri responses
- **Ethereum Client**: Integrated ethereum client for contract interaction with signing capability
- **State Management**: Generates deterministic state IDs and state roots for proof organization
- **Transaction Feedback**: Provides detailed transaction hashes, block numbers, and gas usage
- **Graceful Fallback**: Proof generation continues even if contract submission fails

### Environment Setup

For smart contract integration to work, set these environment variables:

```bash
# Required for --submit-to-contract flag
export ETHEREUM_RPC_URL=https://eth-mainnet.alchemyapi.io/v2/demo
export ETHEREUM_CONTRACT_ADDRESS=0x1234567890123456789012345678901234567890
export ETHEREUM_WALLET_PRIVATE_KEY=your_private_key_without_0x_prefix
```

### Usage Examples

```bash
# Generate proof and submit to smart contract (default behavior)
cargo run --release -- --prove --a 5 --b 10

# Generate proof with result lookup and submit to contract
cargo run --release -- --prove --result 15

# Generate proof, create EVM fixture, and submit to contract
cargo run --release -- --prove --a 7 --b 8 --generate-fixture

# Generate proof only (skip smart contract submission)
cargo run --release -- --prove --a 5 --b 10 --skip-contract-submission
```

### Integration Flow

1. **Proof Generation**: Generate zero-knowledge proof via Sindri
2. **Data Extraction**: Extract SP1 proof and verification key from Sindri response
3. **Client Initialization**: Create ethereum client from environment configuration
4. **State Generation**: Generate deterministic state IDs and state roots based on arithmetic result
5. **Contract Submission**: Submit proof to Arithmetic contract for on-chain verification
6. **Transaction Confirmation**: Wait for transaction confirmation and provide detailed feedback

### Benefits

- **End-to-End Automation**: Single command generates proof and submits to blockchain
- **Trustless Verification**: Proofs are verifiable on-chain without trusting the prover
- **State Management**: Automatic state tracking and organization on smart contracts
- **Developer Experience**: Default behavior enables complex blockchain interactions with simple commands
- **Production Ready**: Handles errors gracefully with detailed feedback

## Sindri Integration for Serverless ZK Proofs
=======
**Note for Linux users**: 
- After running the install script, you may need to log out and back in (or restart your terminal) for Docker group membership to take effect. You can verify Docker is working by running `docker --version` and `docker compose version`.
- The script installs OpenSSL development libraries (`libssl-dev`) required for Rust crates compilation.
- If you encounter OpenSSL-related compilation errors, ensure you have the latest packages: `sudo apt-get update && sudo apt-get install -y libssl-dev pkg-config`
>>>>>>> be3a4f3f

**Installed Tools**: The script installs all necessary development tools including Rust toolchain, SP1, Foundry, Docker, Node.js, PostgreSQL client tools, sqlx-cli for database migrations, and other utilities.

## Proofs 

The proof generation process:
1. Creates SP1 inputs and serializes them for Sindri
2. Generates EVM-compatible proofs (Groth16 by default)
3. Submits proof request to Sindri using the `demo-vapp` circuit
4. Stores proof metadata in PostgreSQL  
5. Returns proof ID for external verification

3. **For Smart Contract Integration (Optional):**
   ```bash
   # Required for --submit-to-contract flag
   export ETHEREUM_RPC_URL=https://eth-mainnet.alchemyapi.io/v2/demo
   export ETHEREUM_CONTRACT_ADDRESS=0x1234567890123456789012345678901234567890
   export ETHEREUM_WALLET_PRIVATE_KEY=your_private_key_without_0x_prefix
   export ETHEREUM_DEPLOYER_ADDRESS=0x1234567890123456789012345678901234567890
   ```

### Continuous Integration

The project includes a comprehensive GitHub Actions workflow (`.github/workflows/sindri.yml`) that:

1. **Lints** the circuit using Sindri CLI
2. **Builds** the SP1 program with the current branch/PR
3. **Deploys** the circuit to Sindri with a unique tag
4. **Generates** a zero-knowledge proof (7 + 13 = 20)
5. **Verifies** the proof using external verification (no database required)

**Branch Tagging Strategy:**
- **Main branch**: `main-<commit-sha>`
- **Pull requests**: `pr-<number>-<branch-name>`

This ensures each deployment is uniquely tagged and traceable to the source code.

### What This Proves

The zero-knowledge proofs demonstrate that:
- You know two secret numbers (a and b)
- Their sum equals the public result
- The computation was performed correctly
- No one can forge this proof without knowing the actual computation

### Zero-Knowledge Verification Mental Model

Understanding the verification flow through analogy:

**1. In Digital Signing:**
- *Private key:* Can only sign messages
- *Public key:* Can only verify signatures
- The only "computation" being proven is "I signed this message"

**2. In ZK Proving:**
- *Proving key:* Can only generate proofs for a specific compiled program (circuit) with specific public inputs and some private witness
- *Verification key:* Can only verify proofs for that exact program, using the same public inputs
- The "computation" being proven is whatever the compiled program defines — e.g., "I took oldRoot and a private batch of transactions, applied the rules, and got newRoot"

**3. Key Difference from Normal Signatures:**
- In signatures, the message can be arbitrary; the private key doesn't "know" or "care" about what's inside, it just signs bytes
- In ZK, the PK/VK pair encodes the program itself — the rules for what constitutes a valid computation
- Change the program → you must regenerate both PK and VK

**4. Why Both PK and VK Contain the "Same Compiled Program Steps":**
When you do the "setup" for a circuit (trusted or transparent), the compiler:
- Turns your high-level program into a low-level constraint system (R1CS, AIR, etc.)
- Generates a proving key containing all the extra metadata needed to construct a proof from a witness
- Generates a verification key containing the compressed commitments needed to check that a proof corresponds to that exact constraint system
- Because they are derived from the same constraints, PK and VK are inseparable as a pair — a VK from one circuit can't verify proofs from another

**5. In Your vApp Case:**
- *PK* = off-chain, owned by your prover (Arda sequencer/prover cluster)
- *VK* = on-chain, baked into the global settlement contract for that namespace
- *Proof* = ephemeral artifact generated per batch, posted with public inputs
- *Verification* = anyone with VK + proof + public inputs can check correctness — no need for the PK or the private data

### Benefits of Using Sindri

- **Serverless Proving:** No need to set up SP1 proving infrastructure
- **Scalable:** Generate multiple proofs in parallel
- **Optimized:** Sindri's infrastructure is optimized for proof generation
- **Verified:** Server-side verification ensures proof correctness
- **Production Ready:** Suitable for production ZK applications

## REST API Server

The API server will start on `http://localhost:8080` by default.

### API Endpoints

**Transaction Operations:**
- `POST /api/v1/transactions` - Submit new transactions (a + b), optionally generate ZK proofs
- `GET /api/v1/results/{result}` - Query transaction inputs by result value

**Proof Operations:**
- `GET /api/v1/proofs/{proof_id}` - Retrieve proof information by Sindri proof ID
- `GET /api/v1/proofs/{proof_id}/download` - Download raw proof data for local verification

**System Operations:**
- `GET /api/v1/health` - Health check and service status
- `GET /api/v1/info` - API information and capabilities

### Usage Examples

**Note**: `curl` is installed by the dependency script and ready for API testing.

```sh
# Submit a transaction with proof generation
curl -X POST http://localhost:8080/api/v1/transactions \
  -H 'Content-Type: application/json' \
  -d '{"a": 5, "b": 10, "generate_proof": true}'

# Query transaction by result
curl http://localhost:8080/api/v1/results/15

# Verify proof for result
curl http://localhost:8080/api/v1/results/15/verify

# Health check
curl http://localhost:8080/api/v1/health
```

### Local Verification Workflow

The system provides a clean separation between proof generation (via the API server) and proof verification (done locally):

#### 1. Generate Proof via API
```sh
# Submit transaction with proof generation
curl -X POST http://localhost:8080/api/v1/transactions \
  -H 'Content-Type: application/json' \
  -d '{"a": 5, "b": 10, "generate_proof": true}'

# Response includes proof_id for later verification
```

#### 2. Download Proof Data
```sh
# Get raw proof data for local verification
curl http://localhost:8080/api/v1/proofs/{proof_id}/download

# Response includes:
# - proof_data: hex-encoded SP1 proof
# - public_values: hex-encoded public values
# - verifying_key: hex-encoded verification key
```

#### 3. Verify Locally (No Network Dependencies)
```sh
# Run local verification tool with downloaded JSON file
cargo run --bin cli -- verify-proof \
  --proof-file proof_<proof_id>.json \
  --expected-result 15

# Output:
# ✅ Cryptographic proof verification PASSED
# ✅ Computation result verification PASSED
# 🎉 Zero-knowledge proof successfully verified!
```

### Benefits of Local Verification

- **No Docker Dependencies:** Verification runs on any machine with Rust
- **Trustless:** No need to trust the API server for verification
- **Privacy:** All verification happens locally
- **Offline:** Works without network access once proof data is downloaded
- **Portable:** Verification can be done on any machine or integrated into other systems

This enables trustless verification where external parties can cryptographically verify computation results without seeing private inputs, requiring database access, or trusting external services.<|MERGE_RESOLUTION|>--- conflicted
+++ resolved
@@ -30,7 +30,7 @@
 ```sh
 make setup    # Install dependencies + copy .env
 # Update .env file with needed env vars
-make deploy   # Deploy circuit to Sindri  
+make deploy   # Deploy circuit to Sindri
 make up       # Start services
 ```
 
@@ -83,7 +83,113 @@
 # Option 1: Use the development compose file
 docker-compose -f docker-compose.yml -f docker-compose.dev.yml up -d
 
-<<<<<<< HEAD
+# Option 2: Run API server locally (requires PostgreSQL running)
+docker-compose up postgres -d
+cargo run --bin server --release
+```
+
+### 5. Test the API
+
+**Option A: Direct HTTP API**
+```sh
+# Submit a transaction
+curl -X POST http://localhost:8080/api/v1/transactions \
+  -H 'Content-Type: application/json' \
+  -d '{"a": 7, "b": 13, "generate_proof": false}'
+
+# Generate a proof via Sindri (requires SINDRI_API_KEY in .env)
+curl -X POST http://localhost:8080/api/v1/transactions \
+  -H 'Content-Type: application/json' \
+  -d '{"a": 5, "b": 10, "generate_proof": true}'
+```
+
+**Option B: CLI Client (Recommended)**
+
+> **💡 Note**: Since binary names are unique across packages, you can use `cargo run --bin <binary>` from the workspace root. Only use `-p <package>` if you encounter naming conflicts or want to be explicit.
+
+```sh
+# Check API server health
+cargo run --bin cli -- health-check
+
+# Store a transaction via CLI
+cargo run --bin cli -- store-transaction --a 5 --b 10
+
+# Query a transaction by result
+cargo run --bin cli -- get-transaction --result 15
+
+# Download proof data for local verification
+cargo run --bin cli -- download-proof --proof-id <proof_id>
+
+# Verify proof locally using the downloaded JSON file
+cargo run --bin cli -- verify-proof \
+  --proof-file proof_<proof_id>.json \
+  --expected-result 15
+```
+
+### 6. Local SP1 Development
+
+For fast local SP1 unit testing during development:
+```sh
+# Quick SP1 unit test (generates Core proof in ~3.5 seconds)
+# This runs the default binary (main) from the script package
+cargo run --release
+
+# Equivalent explicit command:
+# cargo run --bin main --release
+```
+
+This provides a fast feedback loop for SP1 development without database or Sindri dependencies.
+
+---
+
+That's it! 🎉 You now have a running zero-knowledge arithmetic server with multiple interaction methods.
+
+---
+
+## Detailed Setup Instructions
+
+**Note for Linux users**:
+- After running the install script, you may need to log out and back in (or restart your terminal) for Docker group membership to take effect. You can verify Docker is working by running `docker --version` and `docker compose version`.
+- The script installs OpenSSL development libraries (`libssl-dev`) required for Rust crates compilation.
+- If you encounter OpenSSL-related compilation errors, ensure you have the latest packages: `sudo apt-get update && sudo apt-get install -y libssl-dev pkg-config`
+
+**Installed Tools**: The script installs all necessary development tools including Rust toolchain, SP1, Foundry, Docker, Node.js, PostgreSQL client tools, sqlx-cli for database migrations, and other utilities.
+
+## Proofs
+
+To verify that results are stored in the database:
+
+```sh
+cd script
+cargo run --release -- --verify
+```
+
+This will start an interactive CLI where you can:
+- Enter a result value (e.g., 15)
+- See what values of 'a' and 'b' were added to get that result
+- Continue looking up different results until you press 'q' to quit
+
+You can also verify a specific result non-interactively:
+
+```sh
+cargo run --release -- --verify --result 15
+```
+
+### Generate Zero-Knowledge Proofs via Sindri
+
+**All proofs are now EVM-compatible by default** using Sindri's cloud infrastructure:
+
+```sh
+cd script
+# Generate Groth16 proof for specific values (default)
+cargo run --release -- --prove --a 5 --b 10
+
+# Generate PLONK proof for specific values
+cargo run --release -- --prove --a 5 --b 10 --system plonk
+
+# Generate proof for a previously computed result stored in database
+cargo run --release -- --prove --result 15
+
 # Generate proof with Solidity test fixtures and submit to contract
 cargo run --release -- --prove --a 5 --b 10 --generate-fixture
 
@@ -113,74 +219,84 @@
 #### External Verification (Recommended for sharing proofs)
 
 Use the proof ID printed during the prove flow:
-=======
-# Option 2: Run API server locally (requires PostgreSQL running)
-docker-compose up postgres -d
-cargo run --bin server --release
-```
-
-### 5. Test the API
->>>>>>> be3a4f3f
-
-**Option A: Direct HTTP API**
-```sh
-# Submit a transaction
-curl -X POST http://localhost:8080/api/v1/transactions \
-  -H 'Content-Type: application/json' \
-  -d '{"a": 7, "b": 13, "generate_proof": false}'
-
-# Generate a proof via Sindri (requires SINDRI_API_KEY in .env)
-curl -X POST http://localhost:8080/api/v1/transactions \
-  -H 'Content-Type: application/json' \
-  -d '{"a": 5, "b": 10, "generate_proof": true}'
-```
-
-**Option B: CLI Client (Recommended)**
-
-> **💡 Note**: Since binary names are unique across packages, you can use `cargo run --bin <binary>` from the workspace root. Only use `-p <package>` if you encounter naming conflicts or want to be explicit.
-
-```sh
-# Check API server health
-cargo run --bin cli -- health-check
-
-# Store a transaction via CLI
-cargo run --bin cli -- store-transaction --a 5 --b 10
-
-# Query a transaction by result
-cargo run --bin cli -- get-transaction --result 15
-
-# Download proof data for local verification
-cargo run --bin cli -- download-proof --proof-id <proof_id>
-
-# Verify proof locally using the downloaded JSON file
-cargo run --bin cli -- verify-proof \
-  --proof-file proof_<proof_id>.json \
-  --expected-result 15
-```
-
-### 6. Local SP1 Development
-
-For fast local SP1 unit testing during development:
-```sh
-# Quick SP1 unit test (generates Core proof in ~3.5 seconds)
-# This runs the default binary (main) from the script package
-cargo run --release
-
-# Equivalent explicit command:
-# cargo run --bin main --release
-```
-
-This provides a fast feedback loop for SP1 development without database or Sindri dependencies.
-
----
-
-That's it! 🎉 You now have a running zero-knowledge arithmetic server with multiple interaction methods.
-
----
-
-## Detailed Setup Instructions
-
-<<<<<<< HEAD
+
+```sh
+cd script
+# Verify using proof ID (no database required)
+cargo run --release -- --verify --proof-id <PROOF_ID> --result <EXPECTED_RESULT>
+
+# Example:
+cargo run --release -- --verify --proof-id "proof_abc123def456" --result 15
+```
+
+This method:
+- ✅ Works for external users without database access
+- ✅ Only requires the proof ID and expected result
+- ✅ Performs full cryptographic verification using Sindri's verification key
+- ✅ Demonstrates true zero-knowledge properties
+
+#### Database Verification (Internal use)
+
+For internal use with database access:
+
+```sh
+cd script
+# Interactive verification mode
+cargo run --release -- --verify
+
+# Verify specific result
+cargo run --release -- --verify --result 15
+```
+
+This method:
+1. Looks up the stored Sindri proof metadata by result
+2. Queries Sindri's API to get the current proof status
+3. Displays verification results and updates the stored status
+
+### Generate EVM-Compatible Proofs via Sindri
+
+All proofs generated through the main CLI are now EVM-compatible by default, using Sindri's cloud infrastructure. This provides scalable, production-ready proof generation without requiring local GPU resources.
+
+To generate a Groth16 proof (default):
+
+```sh
+cd script
+# Using specific inputs
+cargo run --release -- --prove --a 5 --b 10 --system groth16
+
+# Using database lookup by result
+cargo run --release -- --prove --result 15 --system groth16
+```
+
+To generate a PLONK proof:
+
+```sh
+cd script
+# Using specific inputs
+cargo run --release -- --prove --a 5 --b 10 --system plonk
+
+# Using database lookup by result
+cargo run --release -- --prove --result 15 --system plonk
+```
+
+To generate Solidity test fixtures for on-chain verification:
+
+```sh
+cd script
+# Generate proof with EVM fixture files
+cargo run --release -- --prove --a 5 --b 10 --system groth16 --generate-fixture
+```
+
+These commands will:
+1. Generate EVM-compatible proofs (Groth16/PLONK) via Sindri
+2. Optionally create fixtures for Solidity contract testing (with `--generate-fixture`)
+3. Provide proof IDs for external verification
+4. Store proof metadata for later verification (database mode only)
+
+### Retrieve the Verification Key
+
+To retrieve your `programVKey` for your on-chain contract, run the following command in `script`:
+
 ```sh
 cargo run --release -- --vkey
 ```
@@ -243,22 +359,24 @@
 - **Production Ready**: Handles errors gracefully with detailed feedback
 
 ## Sindri Integration for Serverless ZK Proofs
-=======
-**Note for Linux users**: 
-- After running the install script, you may need to log out and back in (or restart your terminal) for Docker group membership to take effect. You can verify Docker is working by running `docker --version` and `docker compose version`.
-- The script installs OpenSSL development libraries (`libssl-dev`) required for Rust crates compilation.
-- If you encounter OpenSSL-related compilation errors, ensure you have the latest packages: `sudo apt-get update && sudo apt-get install -y libssl-dev pkg-config`
->>>>>>> be3a4f3f
-
-**Installed Tools**: The script installs all necessary development tools including Rust toolchain, SP1, Foundry, Docker, Node.js, PostgreSQL client tools, sqlx-cli for database migrations, and other utilities.
-
-## Proofs 
-
+
+This project integrates with [Sindri](https://sindri.app) for serverless zero-knowledge proof generation, providing a scalable alternative to local SP1 proving.
+
+### Setup
+
+1. **Get your Sindri API key:**
+   - Sign up at [sindri.app](https://sindri.app)
+   - Create an API key from your account dashboard
+
+2. **Set your API key as an environment variable:**
+   ```bash
+   export SINDRI_API_KEY=your_api_key_here
+   ```
 The proof generation process:
 1. Creates SP1 inputs and serializes them for Sindri
 2. Generates EVM-compatible proofs (Groth16 by default)
 3. Submits proof request to Sindri using the `demo-vapp` circuit
-4. Stores proof metadata in PostgreSQL  
+4. Stores proof metadata in PostgreSQL
 5. Returns proof ID for external verification
 
 3. **For Smart Contract Integration (Optional):**
