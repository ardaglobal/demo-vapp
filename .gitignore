# Cargo build
**/target

# Cargo config
.cargo

# Profile-guided optimization
/tmp
pgo-data.profdata

# MacOS nuisances
.DS_Store

# Proofs
**/proof-with-pis.json
**/proof-with-io.json

# Env
.env
.envrc
script/ADS
ADS/

# Builds
**/build

<<<<<<< HEAD
# Backup files
*.bak
arithmetic-groth16.bin
=======
# Downloaded proofs
proof_*.json
>>>>>>> be3a4f3f
<|MERGE_RESOLUTION|>--- conflicted
+++ resolved
@@ -24,11 +24,11 @@
 # Builds
 **/build
 
-<<<<<<< HEAD
 # Backup files
 *.bak
-arithmetic-groth16.bin
-=======
+
+# Generated proof
+*.bin
+
 # Downloaded proofs
-proof_*.json
->>>>>>> be3a4f3f
+proof_*.json