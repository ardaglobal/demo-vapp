--- conflicted
+++ resolved
@@ -4,14 +4,10 @@
 
 ## Project Overview
 
-<<<<<<< HEAD
-This is an SP1 (Succinct Proof) project that demonstrates zero-knowledge proof generation for a Fibonacci number computation with QMDB (Quantum Merkle Database) integration for authenticated data storage. The project consists of four main components:
-=======
 This is an SP1 (Succinct Proof) project that demonstrates zero-knowledge proof generation for arithmetic computation. The project consists of three main components:
->>>>>>> a35c8220
 
 1. **RISC-V Program** (`program/`): Performs arithmetic computations inside the SP1 zkVM
-2. **Script** (`script/`): Generates proofs and handles execution using the SP1 SDK  
+2. **Script** (`script/`): Generates proofs and handles execution using the SP1 SDK
 3. **Smart Contracts** (`contracts/`): Solidity contracts for on-chain proof verification
 4. **Database Module** (`db/`): QMDB integration for authenticated data storage (ADS)
 
@@ -34,7 +30,7 @@
 # Generate EVM-compatible Groth16 proof (requires 16GB+ RAM)
 cd script && cargo run --release --bin evm -- --system groth16
 
-# Generate EVM-compatible PLONK proof  
+# Generate EVM-compatible PLONK proof
 cd script && cargo run --release --bin evm -- --system plonk
 
 # Retrieve verification key for on-chain contracts
@@ -63,18 +59,10 @@
 
 ### Core Components
 
-<<<<<<< HEAD
-- **fibonacci-lib** (`lib/`): Shared library containing the Fibonacci computation logic and Solidity type definitions
-- **fibonacci-program** (`program/`): The RISC-V program that runs inside the zkVM, reading input and committing public values
-- **fibonacci-db** (`db/`): QMDB-based authenticated data storage with operations for storing and retrieving Fibonacci results
-- **fibonacci-script** (`script/`): Contains multiple binaries:
-  - `main.rs`: Main script for execution, proof generation, and database operations
-=======
 - **arithmetic-lib** (`lib/`): Shared library containing the arithmetic computation logic and Solidity type definitions
 - **arithmetic-program** (`program/`): The RISC-V program that runs inside the zkVM, reading input and committing public values
 - **arithmetic-script** (`script/`): Contains multiple binaries:
   - `main.rs`: Main script for execution and proof generation
->>>>>>> a35c8220
   - `evm.rs`: EVM-compatible proof generation (Groth16/PLONK)
   - `vkey.rs`: Verification key retrieval
 
@@ -90,16 +78,9 @@
 ### Key Files
 
 - `program/src/main.rs:14`: Main zkVM entry point with input/output handling
-<<<<<<< HEAD
-- `lib/src/lib.rs:13`: Core Fibonacci computation logic
-- `db/src/db.rs:25`: QMDB initialization and database operations
-- `contracts/src/Fibonacci.sol:35`: On-chain proof verification function
-- `script/src/bin/main.rs:55`: Main script with QMDB integration and proof generation orchestration
-=======
 - `lib/src/lib.rs:13`: Core arithmetic computation logic
 - `contracts/src/Arithmetic.sol:35`: On-chain proof verification function
 - `script/src/bin/main.rs:35`: Proof generation orchestration
->>>>>>> a35c8220
 
 ## Environment Configuration
 
@@ -111,7 +92,7 @@
 
 ## QMDB Integration
 
-This project integrates QMDB (Quantum Merkle Database) as an Authenticated Data Structure (ADS) for storing and retrieving Fibonacci computation results. 
+This project integrates QMDB (Quantum Merkle Database) as an Authenticated Data Structure (ADS) for storing and retrieving Fibonacci computation results.
 
 ### QMDB Features Used
 
@@ -158,7 +139,7 @@
 ### Core Properties to Prove
 
 1. **Ordering Preservation**: Transactions are output in the same order they were received
-2. **Completeness**: All valid input transactions appear in the output 
+2. **Completeness**: All valid input transactions appear in the output
 3. **Integrity**: No transactions are modified during sequencing
 4. **No Duplication**: Each transaction appears exactly once in the output
 5. **Temporal Consistency**: Earlier timestamps come before later timestamps
