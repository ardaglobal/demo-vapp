--- conflicted
+++ resolved
@@ -1,7 +1,9 @@
 //! Local SP1 Unit Testing
 //!
-<<<<<<< HEAD
-//! You can run this script using the following command:
+//! This program provides a simple way to test the SP1 arithmetic program locally.
+//! It generates fast Core proofs for development and testing purposes.
+//!
+//! Usage:
 //! ```shell
 //! RUST_LOG=info cargo run --release -- --execute
 //! ```
@@ -16,20 +18,13 @@
 //! ```
 //!
 //! Run background processor once then exit:
-=======
-//! This program provides a simple way to test the SP1 arithmetic program locally.
-//! It generates fast Core proofs for development and testing purposes.
-//!
-//! Usage:
->>>>>>> be3a4f3f
 //! ```shell
-//! cargo run --package demo-vapp --bin demo-vapp
+//! RUST_LOG=info cargo run --release -- --execute --bg-one-shot
 //! ```
 
 use alloy_primitives::{Address, Bytes, FixedBytes};
 use alloy_sol_types::SolType;
 use arithmetic_lib::PublicValuesStruct;
-<<<<<<< HEAD
 use clap::{Parser, ValueEnum};
 use ethereum_client::{Config as EthereumConfig, EthereumClient};
 use serde::{Deserialize, Serialize};
@@ -45,14 +40,12 @@
 use tracing::info;
 
 /// The ELF (executable and linkable format) file for the Succinct RISC-V zkVM.
-pub const ARITHMETIC_ELF: &[u8] = include_elf!("arithmetic-program");
-
-/// Enum representing the available EVM-compatible proof systems
-#[derive(Copy, Clone, PartialEq, Eq, PartialOrd, Ord, ValueEnum, Debug)]
-enum ProofSystem {
-    Plonk,
-    Groth16,
-}
+/// This is built by build.rs from the program/ directory.
+pub const ARITHMETIC_ELF: &[u8] = include_elf!("program");
+
+fn main() -> Result<()> {
+    // Setup logging
+    tracing_subscriber::fmt().with_env_filter("info").init();
 
 impl ProofSystem {
     /// Convert to the proving scheme string expected by Sindri
@@ -64,17 +57,8 @@
     }
 }
 
-/// A fixture that can be used to test the verification of SP1 zkVM proofs inside Solidity.
-#[derive(Debug, Clone, Serialize, Deserialize)]
-#[serde(rename_all = "camelCase")]
-struct SP1ArithmeticProofFixture {
-    a: i32,
-    b: i32,
-    result: i32,
-    vkey: String,
-    public_values: String,
-    proof: String,
-}
+    // Create a prover client for local testing
+    let client = ProverClient::from_env();
 
 /// The arguments for the command.
 #[derive(Parser, Debug)]
@@ -93,13 +77,6 @@
     #[arg(long)]
     vkey: bool, // Print the vkey for the program
 
-    // Arithmetic inputs
-    #[arg(long, default_value = "1")]
-    a: i32,
-    #[arg(long, default_value = "1")]
-    b: i32,
-    #[arg(long, default_value = "20")]
-    result: i32,
 
     // EVM-compatible proof system selection
     #[arg(
@@ -345,21 +322,12 @@
             println!("Error reading input. Please try again.");
             continue;
         }
-=======
-use eyre::Result;
-use sp1_sdk::{include_elf, ProverClient, SP1Stdin};
-use tracing::info;
-
-/// The ELF (executable and linkable format) file for the Succinct RISC-V zkVM.
-/// This is built by build.rs from the program/ directory.
-pub const ARITHMETIC_ELF: &[u8] = include_elf!("program");
->>>>>>> be3a4f3f
-
-fn main() -> Result<()> {
-    // Setup logging
-    tracing_subscriber::fmt().with_env_filter("info").init();
-
-<<<<<<< HEAD
+
+        let input = input.trim();
+        if input == "q" || input == "Q" {
+            return None; // User wants to quit
+        }
+
         match input.parse::<i32>() {
             Ok(num) => return Some(num),
             Err(_) => {
@@ -392,21 +360,61 @@
 
         // Execute the computation
         println!("\nExecuting: {a} + {b} ...");
-=======
-    info!("🧮 Starting local SP1 arithmetic unit test");
->>>>>>> be3a4f3f
-
-    // Create a prover client for local testing
-    let client = ProverClient::from_env();
-
-    // Test case: 5 + 3 = 8
-    let a = 5i32;
-    let b = 3i32;
-    let expected_result = a + b;
-
-    info!("Testing: {} + {} = {}", a, b, expected_result);
-
-<<<<<<< HEAD
+
+        let mut stdin = SP1Stdin::new();
+        stdin.write(&a);
+        stdin.write(&b);
+
+        match client.execute(ARITHMETIC_ELF, &stdin).run() {
+            Ok((output, report)) => {
+                // Read the output
+                match PublicValuesStruct::abi_decode(output.as_slice()) {
+                    Ok(decoded) => {
+                        let PublicValuesStruct { result } = decoded;
+                        println!("✓ Computation successful: {a} + {b} = {result}");
+
+                        let expected = arithmetic_lib::addition(a, b);
+                        if result == expected {
+                            println!("✓ Result verified");
+                        } else {
+                            println!("✗ Result mismatch (expected {expected})");
+                            continue;
+                        }
+
+                        // Store in database
+                        match store_arithmetic_transaction(pool, a, b, result).await {
+                            Ok(()) => {
+                                println!("✓ Stored in database");
+                            }
+                            Err(e) => {
+                                println!("✗ Failed to store in database: {e}");
+                            }
+                        }
+
+                        println!("Cycles executed: {}\n", report.total_instruction_count());
+                    }
+                    Err(e) => {
+                        println!("✗ Failed to decode output: {e}\n");
+                    }
+                }
+            }
+            Err(e) => {
+                println!("✗ Execution failed: {e}\n");
+            }
+        }
+    }
+}
+
+async fn run_verify_mode(pool: &PgPool, result: i32) {
+    println!("=== Database Verification Mode ===");
+    println!("⚠️  This mode requires database access. For external verification, use --proof-id instead.");
+
+    if result == 20 {
+        // Default value
+        // Interactive verify mode
+        println!("Enter a result value to look up in the database.");
+        println!("Press 'q' + Enter to quit.\n");
+
         loop {
             let Some(lookup_result) =
                 get_integer_input("Enter result to verify (or 'q' to quit): ")
@@ -581,9 +589,6 @@
     println!("Proving that {a} + {b} = {result} via Sindri...");
 
     // Create SP1 inputs and serialize for Sindri
-=======
-    // Create inputs for the zkVM program
->>>>>>> be3a4f3f
     let mut stdin = SP1Stdin::new();
     stdin.write(&a);
     stdin.write(&b);
@@ -603,7 +608,6 @@
     // Verify the proof
     info!("🔍 Verifying proof...");
 
-<<<<<<< HEAD
     println!(
         "✓ {} proof job submitted. Status: {:?}",
         system.as_sindri_scheme().to_uppercase(),
@@ -652,20 +656,14 @@
     let Some(proof_info) = prove_via_sindri_core(a, b, result, system).await else {
         return; // Error already printed in core function
     };
-=======
-    client.verify(&proof, &vk).expect("Failed to verify proof");
-
-    info!("✅ Proof verification passed!");
-
-    // Check the public outputs
-    let public_values = proof.public_values;
-    let output = PublicValuesStruct::abi_decode(&public_values.as_slice())
-        .expect("Failed to decode public values");
->>>>>>> be3a4f3f
-
-    info!("📤 Public output: result = {}", output.result);
-
-<<<<<<< HEAD
+
+    // Generate EVM fixture if requested
+    if generate_fixture {
+        if let Err(e) = create_evm_fixture_from_sindri(&proof_info, a, b, result, system).await {
+            println!("⚠️  Failed to generate EVM fixture: {e}");
+        }
+    }
+
     // Submit to smart contract if requested
     if submit_to_contract {
         // if let Err(e) = submit_proof_to_contract(result).await {
@@ -688,21 +686,12 @@
     .await
     {
         println!("✗ Failed to store proof metadata: {e}");
-=======
-    // Verify the computation is correct
-    if output.result == expected_result {
-        info!("✅ Computation verified: {} + {} = {}", a, b, output.result);
-        info!("🎉 Local SP1 unit test completed successfully!");
->>>>>>> be3a4f3f
     } else {
-        eyre::bail!(
-            "❌ Computation mismatch: expected {}, got {}",
-            expected_result,
-            output.result
+        println!(
+            "✓ Stored Sindri proof metadata for result = {} (proof_id = {})",
+            result, proof_info.proof_id
         );
     }
-<<<<<<< HEAD
-}
 
 async fn run_prove_via_sindri_no_db(
     arg_a: i32,
@@ -871,8 +860,5 @@
     println!("  Transaction state id: {}", result.state_id);
     println!("  Transaction new state root: {}", result.new_state_root);
 
-=======
-
->>>>>>> be3a4f3f
     Ok(())
 }