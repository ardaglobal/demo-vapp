--- conflicted
+++ resolved
@@ -13,12 +13,8 @@
 use alloy_sol_types::SolType;
 use arithmetic_lib::PublicValuesStruct;
 use clap::Parser;
-<<<<<<< HEAD
 use fibonacci_db::db::{create_simple_task_with_addition, get_value, update_db};
-use fibonacci_lib::PublicValuesStruct;
-use parking_lot::lock_api::RwLock;
-=======
->>>>>>> a35c8220
+use parking_lot::RwLock;
 use sp1_sdk::{include_elf, ProverClient, SP1Stdin};
 
 /// The ELF (executable and linkable format) file for the Succinct RISC-V zkVM.
@@ -34,18 +30,16 @@
     #[arg(long)]
     prove: bool,
 
-<<<<<<< HEAD
+    #[arg(long, default_value = "1")]
+    a: u64,
+    #[arg(long, default_value = "1")]
+    b: u64,
+
     #[arg(long)]
     verify: bool,
 
     #[arg(long, default_value = "20")]
-    n: u32,
-=======
-    #[arg(long, default_value = "1")]
-    a: u64,
-    #[arg(long, default_value = "1")]
-    b: u64,
->>>>>>> a35c8220
+    result: u32,
 }
 
 fn main() {
@@ -91,9 +85,8 @@
 
         println!("Storing in database");
         let mut bytes = Vec::new();
-        bytes.extend_from_slice(&expected_a.to_le_bytes());
-        bytes.extend_from_slice(&expected_b.to_le_bytes());
-        let task = create_simple_task_with_addition(n.to_string().as_bytes(), &bytes);
+        bytes.extend_from_slice(&result.to_le_bytes());
+        let task = create_simple_task_with_addition(result.to_string().as_bytes(), &bytes);
         let task_with_lock = RwLock::new(Some(task));
         update_db(&mut ads, &[task_with_lock], 0);
         println!("Stored in database");
@@ -116,7 +109,7 @@
         client.verify(&proof, &vk).expect("failed to verify proof");
         println!("Successfully verified proof!");
     } else if args.verify {
-        let key_string = args.n.to_string();
+        let key_string = args.result.to_string();
         let key = key_string.as_bytes();
         match get_value(&ads, key) {
             Some(value) => {
@@ -124,18 +117,18 @@
                     let a = u32::from_le_bytes([value[0], value[1], value[2], value[3]]);
                     let b = u32::from_le_bytes([value[4], value[5], value[6], value[7]]);
                     println!(
-                        "Retrieved from database for n = {}: a = {}, b = {}",
-                        args.n, a, b
+                        "Retrieved from database for result = {}: a = {}, b = {}",
+                        args.result, a, b
                     );
                 } else {
                     println!(
-                        "Value found in database for n = {}, but data is incomplete.",
-                        args.n
+                        "Value found in database for result = {}, but data is incomplete.",
+                        args.result
                     );
                 }
             }
             None => {
-                println!("No value found in database for n = {}", args.n);
+                println!("No value found in database for result = {}", args.result);
             }
         }
     }
