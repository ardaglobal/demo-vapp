--- conflicted
+++ resolved
@@ -452,13 +452,8 @@
             );
 
             // Trigger proof generation for the newly created batch
-<<<<<<< HEAD
             if state.batch_processor.is_some() {
                 info!("🚀 Triggering proof generation for batch {}", result.batch_id);
-=======
-            if let Some(ref _batch_processor) = state.batch_processor {
-                info!("🚀 Triggering proof generation for batch {}", batch.id);
->>>>>>> 16d94420
                 tokio::spawn({
                     let pool = state.pool.clone();
                     let batch_id = result.batch_id;
